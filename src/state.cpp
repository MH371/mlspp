--- conflicted
+++ resolved
@@ -708,7 +708,6 @@
 {
   // Pull from the key schedule
   static const auto get_key_type = overloaded{
-<<<<<<< HEAD
     [](const ApplicationData& /*unused*/) {
       return GroupKeySource::RatchetType::application;
     },
@@ -718,13 +717,6 @@
     [](const Commit& /*unused*/) {
       return GroupKeySource::RatchetType::handshake;
     },
-=======
-    [](const ApplicationData&) {
-      return GroupKeySource::RatchetType::application;
-    },
-    [](const Proposal&) { return GroupKeySource::RatchetType::handshake; },
-    [](const Commit&) { return GroupKeySource::RatchetType::handshake; },
->>>>>>> be0c81d9
   };
 
   auto key_type = std::visit(get_key_type, pt.content);
