#include "messages.h"

namespace mls {

// RatchetNode

bool
operator==(const RatchetNode& lhs, const RatchetNode& rhs)
{
  return (lhs.public_key == rhs.public_key) &&
         (lhs.node_secrets == rhs.node_secrets);
}

tls::ostream&
operator<<(tls::ostream& out, const RatchetNode& obj)
{
  return out << obj.public_key << obj.node_secrets;
}

tls::istream&
operator>>(tls::istream& in, RatchetNode& obj)
{
  return in >> obj.public_key >> obj.node_secrets;
}

// DirectPath

bool
operator==(const DirectPath& lhs, const DirectPath& rhs)
{
  return (lhs.nodes == rhs.nodes);
}

tls::ostream&
operator<<(tls::ostream& out, const DirectPath& obj)
{
  return out << obj.nodes;
}

tls::istream&
operator>>(tls::istream& in, DirectPath& obj)
{
  return in >> obj.nodes;
}

// UserInitKey

void
UserInitKey::add_init_key(const DHPublicKey& pub)
{
  cipher_suites.push_back(pub.cipher_suite());
  init_keys.push_back(pub.to_bytes());
}

std::optional<DHPublicKey>
UserInitKey::find_init_key(CipherSuite suite) const
{
  for (size_t i = 0; i < cipher_suites.size(); ++i) {
    if (cipher_suites[i] == suite) {
      return DHPublicKey{ suite, init_keys[i] };
    }
  }

  return std::nullopt;
}

void
UserInitKey::sign(const SignaturePrivateKey& identity_priv,
                  const Credential& credential_in)
{
  if (cipher_suites.size() != init_keys.size()) {
    throw InvalidParameterError("Mal-formed UserInitKey");
  }

  credential = credential_in;

  auto tbs = to_be_signed();
  signature = identity_priv.sign(tbs);
}

bool
UserInitKey::verify() const
{
  auto tbs = to_be_signed();
  auto identity_key = credential.public_key();
  return identity_key.verify(tbs, signature);
}

bytes
UserInitKey::to_be_signed() const
{
  tls::ostream out;
  out << cipher_suites << init_keys << credential;
  return out.bytes();
}

// XXX(rlb@ipv.sx): Don't compare signature, since some signature
// algorithms are non-deterministic.  Instead, we just verify that
// the public keys are the same and both signatures are valid over
// the same contents.
bool
operator==(const UserInitKey& lhs, const UserInitKey& rhs)
{
  return (lhs.cipher_suites == rhs.cipher_suites) &&
         (lhs.init_keys == rhs.init_keys) &&
         (lhs.credential == rhs.credential) && (lhs.signature == rhs.signature);
}

tls::ostream&
operator<<(tls::ostream& out, const UserInitKey& obj)
{
  return out << obj.user_init_key_id << obj.supported_versions
             << obj.cipher_suites << obj.init_keys << obj.credential
             << obj.signature;
}

tls::istream&
operator>>(tls::istream& in, UserInitKey& obj)
{
  return in >> obj.user_init_key_id >> obj.supported_versions >>
         obj.cipher_suites >> obj.init_keys >> obj.credential >> obj.signature;
}

// WelcomeInfo

bytes
WelcomeInfo::hash(CipherSuite suite) const
{
  auto marshaled = tls::marshal(*this);
  return Digest(suite).write(marshaled).digest();
}

bool
operator==(const WelcomeInfo& lhs, const WelcomeInfo& rhs)
{
  return (lhs.version == rhs.version) && (lhs.group_id == rhs.group_id) &&
<<<<<<< HEAD
         (lhs.epoch == rhs.epoch) && (lhs.index == rhs.index) &&
=======
         (lhs.epoch == rhs.epoch) && (lhs.roster == rhs.roster) &&
>>>>>>> 36d0bff2
         (lhs.tree == rhs.tree) &&
         (lhs.transcript_hash == rhs.transcript_hash) &&
         (lhs.init_secret == rhs.init_secret);
}

tls::ostream&
operator<<(tls::ostream& out, const WelcomeInfo& obj)
{
<<<<<<< HEAD
  return out << obj.version << obj.group_id << obj.epoch << obj.index
=======
  return out << obj.version << obj.group_id << obj.epoch << obj.roster
>>>>>>> 36d0bff2
             << obj.tree << obj.transcript_hash << obj.init_secret;
}

tls::istream&
operator>>(tls::istream& in, WelcomeInfo& obj)
{
  in >> obj.version >> obj.group_id >> obj.epoch;

  // Set the tree struct to use the correct ciphersuite for this
  // group
  obj.tree = RatchetTree(obj.cipher_suite());

  in >> obj.tree;
  in >> obj.transcript_hash;
  in >> obj.init_secret;
  return in;
}

// Welcome

Welcome::Welcome(const bytes& id,
                 const DHPublicKey& pub,
                 const WelcomeInfo& info)
  : user_init_key_id(id)
  , cipher_suite(pub.cipher_suite())
  , encrypted_welcome_info(pub.encrypt(tls::marshal(info)))
{}

WelcomeInfo
Welcome::decrypt(const DHPrivateKey& priv) const
{
  auto welcome_info_bytes = priv.decrypt(encrypted_welcome_info);
  auto welcome_info = WelcomeInfo{ priv.cipher_suite() };
  tls::unmarshal(welcome_info_bytes, welcome_info);
  return welcome_info;
}

bool
operator==(const Welcome& lhs, const Welcome& rhs)
{
  return (lhs.user_init_key_id == rhs.user_init_key_id) &&
         (lhs.cipher_suite == rhs.cipher_suite) &&
         (lhs.encrypted_welcome_info == rhs.encrypted_welcome_info);
}

tls::ostream&
operator<<(tls::ostream& out, const Welcome& obj)
{
  return out << obj.user_init_key_id << obj.cipher_suite
             << obj.encrypted_welcome_info;
}

tls::istream&
operator>>(tls::istream& in, Welcome& obj)
{
  in >> obj.user_init_key_id >> obj.cipher_suite;

  obj.encrypted_welcome_info = HPKECiphertext{ obj.cipher_suite };
  in >> obj.encrypted_welcome_info;
  return in;
}

// GroupOperationType

tls::ostream&
operator<<(tls::ostream& out, const GroupOperationType& obj)
{
  return out << uint8_t(obj);
}

tls::istream&
operator>>(tls::istream& in, GroupOperationType& obj)
{
  uint8_t type;
  in >> type;
  obj = GroupOperationType(type);
  return in;
}

// Add

const GroupOperationType Add::type = GroupOperationType::add;

bool
operator==(const Add& lhs, const Add& rhs)
{
  return (lhs.index == rhs.index) && (lhs.init_key == rhs.init_key) &&
         (lhs.welcome_info_hash == rhs.welcome_info_hash);
}

tls::ostream&
operator<<(tls::ostream& out, const Add& obj)
{
  return out << obj.index << obj.init_key << obj.welcome_info_hash;
}

tls::istream&
operator>>(tls::istream& in, Add& obj)
{
  return in >> obj.index >> obj.init_key >> obj.welcome_info_hash;
}

// Update

const GroupOperationType Update::type = GroupOperationType::update;

bool
operator==(const Update& lhs, const Update& rhs)
{
  return (lhs.path == rhs.path);
}

tls::ostream&
operator<<(tls::ostream& out, const Update& obj)
{
  return out << obj.path;
}

tls::istream&
operator>>(tls::istream& in, Update& obj)
{
  return in >> obj.path;
}

// Remove

const GroupOperationType Remove::type = GroupOperationType::remove;

bool
operator==(const Remove& lhs, const Remove& rhs)
{
  return (lhs.path == rhs.path);
}

tls::ostream&
operator<<(tls::ostream& out, const Remove& obj)
{
  return out << obj.removed << obj.path;
}

tls::istream&
operator>>(tls::istream& in, Remove& obj)
{
  return in >> obj.removed >> obj.path;
}

// GroupOperation
bool
operator==(const GroupOperation& lhs, const GroupOperation& rhs)
{
  return (lhs.type == rhs.type) &&
         (((lhs.type == GroupOperationType::add) && (lhs.add == rhs.add)) ||
          ((lhs.type == GroupOperationType::update) &&
           (lhs.update == rhs.update)) ||
          ((lhs.type == GroupOperationType::remove) &&
           (lhs.remove == rhs.remove)));
}

tls::ostream&
operator<<(tls::ostream& out, const GroupOperation& obj)
{
  out << obj.type;

  switch (obj.type) {
    case GroupOperationType::add:
      return out << obj.add;
    case GroupOperationType::update:
      return out << obj.update;
    case GroupOperationType::remove:
      return out << obj.remove;
  }

  throw InvalidParameterError("Unknown group operation type");
}

tls::istream&
operator>>(tls::istream& in, GroupOperation& obj)
{
  in >> obj.type;

  switch (obj.type) {
    case GroupOperationType::add:
      return in >> obj.add;
    case GroupOperationType::update:
      return in >> obj.update;
    case GroupOperationType::remove:
      return in >> obj.remove;
  }

  throw InvalidParameterError("Unknown group operation type");
}

// Handshake
bool
operator==(const Handshake& lhs, const Handshake& rhs)
{
  return (lhs.prior_epoch == rhs.prior_epoch) &&
         (lhs.operation == rhs.operation) &&
         (lhs.signer_index == rhs.signer_index) &&
         (lhs.signature == rhs.signature) &&
         (lhs.confirmation == rhs.confirmation);
}

tls::ostream&
operator<<(tls::ostream& out, const Handshake& obj)
{
  return out << obj.prior_epoch << obj.operation << obj.signer_index
             << obj.signature << obj.confirmation;
}

tls::istream&
operator>>(tls::istream& in, Handshake& obj)
{
  return in >> obj.prior_epoch >> obj.operation >> obj.signer_index >>
         obj.signature >> obj.confirmation;
}

} // namespace mls<|MERGE_RESOLUTION|>--- conflicted
+++ resolved
@@ -134,11 +134,7 @@
 operator==(const WelcomeInfo& lhs, const WelcomeInfo& rhs)
 {
   return (lhs.version == rhs.version) && (lhs.group_id == rhs.group_id) &&
-<<<<<<< HEAD
-         (lhs.epoch == rhs.epoch) && (lhs.index == rhs.index) &&
-=======
-         (lhs.epoch == rhs.epoch) && (lhs.roster == rhs.roster) &&
->>>>>>> 36d0bff2
+         (lhs.epoch == rhs.epoch) &&
          (lhs.tree == rhs.tree) &&
          (lhs.transcript_hash == rhs.transcript_hash) &&
          (lhs.init_secret == rhs.init_secret);
@@ -147,11 +143,7 @@
 tls::ostream&
 operator<<(tls::ostream& out, const WelcomeInfo& obj)
 {
-<<<<<<< HEAD
-  return out << obj.version << obj.group_id << obj.epoch << obj.index
-=======
-  return out << obj.version << obj.group_id << obj.epoch << obj.roster
->>>>>>> 36d0bff2
+  return out << obj.version << obj.group_id << obj.epoch
              << obj.tree << obj.transcript_hash << obj.init_secret;
 }
 
