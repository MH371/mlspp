#include "messages.h"
#include "key_schedule.h"
#include "state.h"

namespace mls {

// KeyPackage

KeyPackage::KeyPackage()
  : version(ProtocolVersion::mls10)
  , cipher_suite(CipherSuite::unknown)
{}

KeyPackage::KeyPackage(CipherSuite suite_in,
                       const HPKEPublicKey& init_key_in,
                       const SignaturePrivateKey& sig_priv_in,
                       const Credential& credential_in)
  : version(ProtocolVersion::mls10)
  , cipher_suite(suite_in)
  , init_key(init_key_in)
  , credential(credential_in)
{
  auto tbs = to_be_signed();
  signature = sig_priv_in.sign(tbs);
}

bytes
KeyPackage::hash() const
{
  auto marshaled = tls::marshal(*this);
  return Digest(cipher_suite).write(marshaled).digest();
}

bool
KeyPackage::verify() const
{
  auto tbs = to_be_signed();
  auto identity_key = credential.public_key();
  return identity_key.verify(tbs, signature);
}

bytes
KeyPackage::to_be_signed() const
{
  tls::ostream out;
  out << version << cipher_suite << init_key << credential;
  return out.bytes();
}

// GroupInfo

GroupInfo::GroupInfo(CipherSuite suite)
  : epoch(0)
  , tree(suite)
{}

GroupInfo::GroupInfo(bytes group_id_in,
                     epoch_t epoch_in,
                     RatchetTree tree_in,
                     bytes confirmed_transcript_hash_in,
                     bytes interim_transcript_hash_in,
                     bytes confirmation_in)
  : group_id(std::move(group_id_in))
  , epoch(epoch_in)
  , tree(std::move(tree_in))
  , confirmed_transcript_hash(std::move(confirmed_transcript_hash_in))
  , interim_transcript_hash(std::move(interim_transcript_hash_in))
  , confirmation(std::move(confirmation_in))
{}

bytes
GroupInfo::to_be_signed() const
{
  tls::ostream w;
<<<<<<< HEAD
  w << group_id << epoch << tree << confirmed_transcript_hash
    << interim_transcript_hash << confirmation << signer_index;
=======
  tls::vector<1>::encode(w, group_id);
  w << epoch << tree;
  tls::vector<1>::encode(w, confirmed_transcript_hash);
  tls::vector<1>::encode(w, interim_transcript_hash);
  w << path;
  tls::vector<1>::encode(w, confirmation);
  w << signer_index;
>>>>>>> a3ed8efe
  return w.bytes();
}

void
GroupInfo::sign(LeafIndex index, const SignaturePrivateKey& priv)
{
  auto cred = tree.get_credential(LeafIndex{ index });
  if (cred.public_key() != priv.public_key()) {
    throw InvalidParameterError("Bad key for index");
  }

  signer_index = index;
  signature = priv.sign(to_be_signed());
}

bool
GroupInfo::verify() const
{
  auto cred = tree.get_credential(LeafIndex{ signer_index });
  return cred.public_key().verify(to_be_signed(), signature);
}

// Welcome

Welcome::Welcome()
  : version(ProtocolVersion::mls10)
  , cipher_suite(CipherSuite::unknown)
{}

Welcome::Welcome(CipherSuite suite,
                 const bytes& epoch_secret,
                 const GroupInfo& group_info)
  : version(ProtocolVersion::mls10)
  , cipher_suite(suite)
  , _epoch_secret(std::move(epoch_secret))
{
  bytes key, nonce;
  std::tie(key, nonce) = group_info_key_nonce(_epoch_secret);
  auto group_info_data = tls::marshal(group_info);
  encrypted_group_info = seal(cipher_suite, key, nonce, {}, group_info_data);
}

void
Welcome::encrypt(const KeyPackage& kp, const std::optional<bytes>& path_secret)
{
  auto gs = GroupSecrets{ _epoch_secret, std::nullopt };
  if (path_secret.has_value()) {
    gs.path_secret = path_secret.value();
  }

  auto gs_data = tls::marshal(gs);
  auto enc_gs = kp.init_key.encrypt(kp.cipher_suite, {}, gs_data);
  secrets.push_back({ kp.hash(), enc_gs });
}

std::optional<int>
Welcome::find(const KeyPackage& kp) const
{
  auto hash = kp.hash();
  for (size_t i = 0; i < secrets.size(); i++) {
    if (hash == secrets[i].key_package_hash) {
      return i;
    }
  }
  return std::nullopt;
}

<<<<<<< HEAD
GroupInfo
Welcome::decrypt(const bytes& epoch_secret) const
{
  bytes key, nonce;
  std::tie(key, nonce) = group_info_key_nonce(epoch_secret);
  auto group_info_data =
    open(cipher_suite, key, nonce, {}, encrypted_group_info);
  return tls::get<GroupInfo>(group_info_data, cipher_suite);
}

std::tuple<bytes, bytes>
Welcome::group_info_key_nonce(const bytes& epoch_secret) const
{
  auto key_size = suite_key_size(cipher_suite);
  auto nonce_size = suite_nonce_size(cipher_suite);
  auto secret_size = Digest(cipher_suite).output_size();

  auto secret = hkdf_expand_label(
    cipher_suite, epoch_secret, "group info", {}, secret_size);
  auto key = hkdf_expand_label(cipher_suite, secret, "key", {}, key_size);
  auto nonce = hkdf_expand_label(cipher_suite, secret, "nonce", {}, nonce_size);

  return std::make_tuple(key, nonce);
}

bool
operator==(const Welcome& lhs, const Welcome& rhs)
{
  return (lhs.version == rhs.version) &&
         (lhs.cipher_suite == rhs.cipher_suite) &&
         (lhs.secrets == rhs.secrets) &&
         (lhs.encrypted_group_info == rhs.encrypted_group_info);
}

tls::ostream&
operator<<(tls::ostream& str, const Welcome& obj)
{
  return str << obj.version << obj.cipher_suite << obj.secrets
             << obj.encrypted_group_info;
}

tls::istream&
operator>>(tls::istream& str, Welcome& obj)
{
  str >> obj.version >> obj.cipher_suite >> obj.secrets >>
    obj.encrypted_group_info;
  return str;
}

// Proposals
=======
// MLSPlaintext
>>>>>>> a3ed8efe

const ProposalType Add::type = ProposalType::add;
const ProposalType Update::type = ProposalType::update;
const ProposalType Remove::type = ProposalType::remove;

const ContentType Proposal::type = ContentType::proposal;
const ContentType CommitData::type = ContentType::commit;
const ContentType ApplicationData::type = ContentType::application;

MLSPlaintext::MLSPlaintext(bytes group_id_in,
                           epoch_t epoch_in,
                           LeafIndex sender_in,
                           ContentType content_type_in,
                           bytes authenticated_data_in,
                           const bytes& content_in)
  : group_id(std::move(group_id_in))
  , epoch(epoch_in)
  , sender(sender_in)
  , authenticated_data(std::move(authenticated_data_in))
  , content(ApplicationData())
{
  tls::istream r(content_in);
  switch (content_type_in) {
    case ContentType::application: {
      auto& application_data = content.emplace<ApplicationData>();
      r >> application_data;
      break;
    }

    case ContentType::proposal: {
      auto& proposal = content.emplace<Proposal>();
      r >> proposal;
      break;
    }

    case ContentType::commit: {
      auto& commit_data = content.emplace<CommitData>();
      r >> commit_data;
      break;
    }

    default:
      throw InvalidParameterError("Unknown content type");
  }

  bytes padding;
  tls::vector<2>::decode(r, signature);
  tls::vector<2>::decode(r, padding);
}

MLSPlaintext::MLSPlaintext(bytes group_id_in,
                           epoch_t epoch_in,
                           LeafIndex sender_in,
                           const ApplicationData& application_data_in)
  : group_id(std::move(group_id_in))
  , epoch(epoch_in)
  , sender(sender_in)
  , content(application_data_in)
{}

MLSPlaintext::MLSPlaintext(bytes group_id_in,
                           epoch_t epoch_in,
                           LeafIndex sender_in,
                           const Proposal& proposal)
  : group_id(std::move(group_id_in))
  , epoch(epoch_in)
  , sender(sender_in)
  , content(proposal)
{}

MLSPlaintext::MLSPlaintext(bytes group_id_in,
                           epoch_t epoch_in,
                           LeafIndex sender_in,
                           const Commit& commit)
  : group_id(std::move(group_id_in))
  , epoch(epoch_in)
  , sender(sender_in)
  , content(CommitData{ commit, {} })
{}

// struct {
//     opaque content[MLSPlaintext.length];
//     uint8 signature[MLSInnerPlaintext.sig_len];
//     uint16 sig_len;
//     uint8  marker = 1;
//     uint8  zero\_padding[length\_of\_padding];
// } MLSContentPlaintext;
bytes
MLSPlaintext::marshal_content(size_t padding_size) const
{
  tls::ostream w;
  if (std::holds_alternative<ApplicationData>(content)) {
    w << std::get<ApplicationData>(content);
  } else if (std::holds_alternative<Proposal>(content)) {
    w << std::get<Proposal>(content);
  } else if (std::holds_alternative<CommitData>(content)) {
    w << std::get<CommitData>(content);
  } else {
    throw InvalidParameterError("Unknown content type");
  }

  bytes padding(padding_size, 0);
  tls::vector<2>::encode(w, signature);
  tls::vector<2>::encode(w, padding);
  return w.bytes();
}

bytes
MLSPlaintext::commit_content() const
{
  auto& commit_data = std::get<CommitData>(content);
  tls::ostream w;
  tls::vector<1>::encode(w, group_id);
  w << epoch << sender << commit_data.commit;
  return w.bytes();
}

// struct {
//   opaque confirmation<0..255>;
//   opaque signature<0..2^16-1>;
// } MLSPlaintextOpAuthData;
bytes
MLSPlaintext::commit_auth_data() const
{
  auto& commit_data = std::get<CommitData>(content);
  tls::ostream w;
  tls::vector<1>::encode(w, commit_data.confirmation);
  tls::vector<2>::encode(w, signature);
  return w.bytes();
}

bytes
MLSPlaintext::to_be_signed(const GroupContext& context) const
{
  tls::ostream w;
  w << context;
  tls::vector<1>::encode(w, group_id);
  w << epoch << sender;
  tls::vector<4>::encode(w, authenticated_data);
  tls::variant<ContentType>::encode(w, content);
  return w.bytes();
}

void
MLSPlaintext::sign(const GroupContext& context, const SignaturePrivateKey& priv)
{
  auto tbs = to_be_signed(context);
  signature = priv.sign(tbs);
}

bool
MLSPlaintext::verify(const GroupContext& context,
                     const SignaturePublicKey& pub) const
{
  auto tbs = to_be_signed(context);
  return pub.verify(tbs, signature);
}

} // namespace mls<|MERGE_RESOLUTION|>--- conflicted
+++ resolved
@@ -72,10 +72,6 @@
 GroupInfo::to_be_signed() const
 {
   tls::ostream w;
-<<<<<<< HEAD
-  w << group_id << epoch << tree << confirmed_transcript_hash
-    << interim_transcript_hash << confirmation << signer_index;
-=======
   tls::vector<1>::encode(w, group_id);
   w << epoch << tree;
   tls::vector<1>::encode(w, confirmed_transcript_hash);
@@ -83,7 +79,6 @@
   w << path;
   tls::vector<1>::encode(w, confirmation);
   w << signer_index;
->>>>>>> a3ed8efe
   return w.bytes();
 }
 
@@ -151,60 +146,7 @@
   return std::nullopt;
 }
 
-<<<<<<< HEAD
-GroupInfo
-Welcome::decrypt(const bytes& epoch_secret) const
-{
-  bytes key, nonce;
-  std::tie(key, nonce) = group_info_key_nonce(epoch_secret);
-  auto group_info_data =
-    open(cipher_suite, key, nonce, {}, encrypted_group_info);
-  return tls::get<GroupInfo>(group_info_data, cipher_suite);
-}
-
-std::tuple<bytes, bytes>
-Welcome::group_info_key_nonce(const bytes& epoch_secret) const
-{
-  auto key_size = suite_key_size(cipher_suite);
-  auto nonce_size = suite_nonce_size(cipher_suite);
-  auto secret_size = Digest(cipher_suite).output_size();
-
-  auto secret = hkdf_expand_label(
-    cipher_suite, epoch_secret, "group info", {}, secret_size);
-  auto key = hkdf_expand_label(cipher_suite, secret, "key", {}, key_size);
-  auto nonce = hkdf_expand_label(cipher_suite, secret, "nonce", {}, nonce_size);
-
-  return std::make_tuple(key, nonce);
-}
-
-bool
-operator==(const Welcome& lhs, const Welcome& rhs)
-{
-  return (lhs.version == rhs.version) &&
-         (lhs.cipher_suite == rhs.cipher_suite) &&
-         (lhs.secrets == rhs.secrets) &&
-         (lhs.encrypted_group_info == rhs.encrypted_group_info);
-}
-
-tls::ostream&
-operator<<(tls::ostream& str, const Welcome& obj)
-{
-  return str << obj.version << obj.cipher_suite << obj.secrets
-             << obj.encrypted_group_info;
-}
-
-tls::istream&
-operator>>(tls::istream& str, Welcome& obj)
-{
-  str >> obj.version >> obj.cipher_suite >> obj.secrets >>
-    obj.encrypted_group_info;
-  return str;
-}
-
-// Proposals
-=======
 // MLSPlaintext
->>>>>>> a3ed8efe
 
 const ProposalType Add::type = ProposalType::add;
 const ProposalType Update::type = ProposalType::update;
