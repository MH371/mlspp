#pragma once

#include "common.h"
#include "crypto.h"
#include "ratchet_tree.h"
#include "tls_syntax.h"
#include <optional>
#include <variant>

namespace mls {

///
/// Protocol versions
///

enum class ProtocolVersion : uint8_t
{
  mls10 = 0xFF,
};

// struct {
//    HPKEPublicKey public_key;
//    HPKECiphertext node_secrets<0..2^16-1>;
// } RatchetNode
struct RatchetNode
{
  HPKEPublicKey public_key;
  tls::vector<HPKECiphertext, 2> node_secrets;

  TLS_SERIALIZABLE(public_key, node_secrets);
};

// struct {
//    RatchetNode nodes<0..2^16-1>;
// } DirectPath;
struct DirectPath
{
  tls::vector<RatchetNode, 2> nodes;

  TLS_SERIALIZABLE(nodes);
};

// struct {
//     ProtocolVersion version;
//     CipherSuite cipher_suite;
//     HPKEPublicKey init_key;
//     Credential credential;
//     Extension extensions<0..2^16-1>;
//     opaque signature<0..2^16-1>;
// } KeyPackage;
struct KeyPackage
{
  ProtocolVersion version;
  CipherSuite cipher_suite;
  HPKEPublicKey init_key;
  Credential credential;
  // TODO Extensions
  tls::opaque<2> signature;

  KeyPackage();
  KeyPackage(CipherSuite suite_in,
             const HPKEPublicKey& init_key_in, // NOLINT(modernize-pass-by-value)
             const SignaturePrivateKey& sig_priv_in, // NOLINT(modernize-pass-by-value)
             const Credential& credential_in);

  bytes hash() const;
  bool verify() const;

  TLS_SERIALIZABLE(version, cipher_suite, init_key, credential, signature);

  private:
  bytes to_be_signed() const;
};

// struct {
//   // GroupContext inputs
//   opaque group_id<0..255>;
//   uint32 epoch;
//   optional<RatchetNode> tree<1..2^32-1>;
//   opaque confirmed_transcript_hash<0..255>;
//
//   // Inputs to the next round of the key schedule
//   opaque interim_transcript_hash<0..255>;
//   opaque epoch_secret<0..255>;
//
//   uint32 signer_index;
//   opaque signature<0..255>;
// } GroupInfo;
struct GroupInfo {
  tls::opaque<1> group_id;
  epoch_t epoch;
  RatchetTree tree;

  tls::opaque<1> confirmed_transcript_hash;
  tls::opaque<1> interim_transcript_hash;
  tls::opaque<1> confirmation;

  LeafIndex signer_index;
  tls::opaque<2> signature;

  GroupInfo(CipherSuite suite);
  GroupInfo(bytes group_id_in,
            epoch_t epoch_in,
            RatchetTree tree_in,
            bytes confirmed_transcript_hash_in,
            bytes interim_transcript_hash_in,
            bytes confirmation_in);

  bytes to_be_signed() const;
  void sign(LeafIndex index, const SignaturePrivateKey& priv);
  bool verify() const;

  TLS_SERIALIZABLE(group_id,
                   epoch,
                   tree,
                   confirmed_transcript_hash,
                   interim_transcript_hash,
                   confirmation,
                   signer_index,
                   signature);
};

// struct {
//   opaque epoch_secret<1..255>;
//   opaque path_secret<1..255>;
// } GroupSecrets;
struct GroupSecrets {
  tls::opaque<1> epoch_secret;
  tls::optional<tls::opaque<1>> path_secret;

  TLS_SERIALIZABLE(epoch_secret, path_secret);
};

// struct {
//   opaque key_package_hash<1..255>;
//   HPKECiphertext encrypted_group_secrets;
// } EncryptedGroupSecrets;
struct EncryptedGroupSecrets {
  tls::opaque<1> key_package_hash;
  HPKECiphertext encrypted_group_secrets;

  TLS_SERIALIZABLE(key_package_hash, encrypted_group_secrets);
};


// struct {
//   ProtocolVersion version = mls10;
//   CipherSuite cipher_suite;
//   EncryptedGroupSecrets group_secretss<1..2^32-1>;
//   opaque encrypted_group_info<1..2^32-1>;
// } Welcome;
struct Welcome {
  ProtocolVersion version;
  CipherSuite cipher_suite;
  tls::vector<EncryptedGroupSecrets, 4> secrets;
  tls::opaque<4> encrypted_group_info;

  Welcome();
  Welcome(CipherSuite suite,
          const bytes& epoch_secret,
          const GroupInfo& group_info);

<<<<<<< HEAD
  void encrypt(const KeyPackage& kp, const std::optional<bytes>& path_secret);
  GroupInfo decrypt(const bytes& epoch_secret) const;
=======
  void encrypt(const KeyPackage& kp);
  std::optional<int> find(const KeyPackage& kp) const;
>>>>>>> 449302f9

  private:
  bytes _epoch_secret;
  std::tuple<bytes, bytes> group_info_key_nonce(const bytes& epoch_secret) const;
};

bool operator==(const Welcome& lhs, const Welcome& rhs);
tls::ostream& operator<<(tls::ostream& str, const Welcome& obj);
tls::istream& operator>>(tls::istream& str, Welcome& obj);

///
/// Proposals & Commit
///

enum struct ProposalType : uint8_t {
  invalid = 0,
  add = 1,
  update = 2,
  remove = 3,
};

struct Add {
  KeyPackage key_package;

  static const ProposalType type;
  TLS_SERIALIZABLE(key_package)
};

struct Update {
  HPKEPublicKey leaf_key;

  static const ProposalType type;
  TLS_SERIALIZABLE(leaf_key)
};

struct Remove {
  LeafIndex removed;

  static const ProposalType type;
  TLS_SERIALIZABLE(removed)
};

// enum {
//     invalid(0),
//     handshake(1),
//     application(2),
//     (255)
// } ContentType;
enum struct ContentType : uint8_t
{
  invalid = 0,
  application = 1,
  proposal = 2,
  commit = 3,
};

struct Proposal : public tls::variant<ProposalType, Add, Update, Remove>
{
  using parent = tls::variant<ProposalType, Add, Update, Remove>;
  using parent::parent;

  static const ContentType type;
};

// struct {
//     ProposalID updates<0..2^16-1>;
//     ProposalID removes<0..2^16-1>;
//     ProposalID adds<0..2^16-1>;
//     ProposalID ignored<0..2^16-1>;
//     DirectPath path;
// } Commit;
using ProposalID = tls::opaque<1>;
struct Commit {
  tls::vector<ProposalID, 2> updates;
  tls::vector<ProposalID, 2> removes;
  tls::vector<ProposalID, 2> adds;
  tls::vector<ProposalID, 2> ignored;
  DirectPath path;

  TLS_SERIALIZABLE(updates, removes, adds, ignored, path);
};

// struct {
//     opaque group_id<0..255>;
//     uint32 epoch;
//     uint32 sender;
//     ContentType content_type;
//
//     select (MLSPlaintext.content_type) {
//         case handshake:
//             GroupOperation operation;
//             opaque confirmation<0..255>;
//
//         case application:
//             opaque application_data<0..2^32-1>;
//     }
//
//     opaque signature<0..2^16-1>;
// } MLSPlaintext;
struct ApplicationData : tls::opaque<4>
{
  using parent = tls::opaque<4>;
  using parent::parent;

  static const ContentType type;
};

struct CommitData
{
  Commit commit;
  tls::opaque<1> confirmation;

  static const ContentType type;
  TLS_SERIALIZABLE(commit, confirmation);
};

struct GroupContext;

struct MLSPlaintext
{
  tls::opaque<1> group_id;
  epoch_t epoch;
  LeafIndex sender;
  tls::opaque<4> authenticated_data;
  tls::variant<ContentType, ApplicationData, Proposal, CommitData> content;
  tls::opaque<2> signature;

  // Constructor for unmarshaling directly
  MLSPlaintext() = default;

  // Constructor for decrypting
  MLSPlaintext(bytes group_id,
               epoch_t epoch,
               LeafIndex sender,
               ContentType content_type,
               bytes authenticated_data,
               const bytes& content);

  // Constructors for encrypting
  MLSPlaintext(bytes group_id,
               epoch_t epoch,
               LeafIndex sender,
               const ApplicationData& application_data);
  MLSPlaintext(bytes group_id,
               epoch_t epoch,
               LeafIndex sender,
               const Proposal& proposal);
  MLSPlaintext(bytes group_id,
               epoch_t epoch,
               LeafIndex sender,
               const Commit& commit);

  bytes to_be_signed(const GroupContext& context) const;
  void sign(const GroupContext& context, const SignaturePrivateKey& priv);
  bool verify(const GroupContext& context, const SignaturePublicKey& pub) const;

  bytes marshal_content(size_t padding_size) const;

  bytes commit_content() const;
  bytes commit_auth_data() const;

  TLS_SERIALIZABLE(group_id, epoch, sender, authenticated_data, content, signature);
};

// struct {
//     opaque group_id<0..255>;
//     uint32 epoch;
//     ContentType content_type;
//     opaque sender_data_nonce<0..255>;
//     opaque encrypted_sender_data<0..255>;
//     opaque ciphertext<0..2^32-1>;
// } MLSCiphertext;
struct MLSCiphertext
{
  tls::opaque<1> group_id;
  epoch_t epoch;
  ContentType content_type;
  tls::opaque<1> sender_data_nonce;
  tls::opaque<1> encrypted_sender_data;
  tls::opaque<4> authenticated_data;
  tls::opaque<4> ciphertext;

  TLS_SERIALIZABLE(group_id, epoch, content_type, sender_data_nonce,
                   encrypted_sender_data, authenticated_data, ciphertext);
};

} // namespace mls<|MERGE_RESOLUTION|>--- conflicted
+++ resolved
@@ -160,13 +160,9 @@
           const bytes& epoch_secret,
           const GroupInfo& group_info);
 
-<<<<<<< HEAD
   void encrypt(const KeyPackage& kp, const std::optional<bytes>& path_secret);
+  std::optional<int> find(const KeyPackage& kp) const;
   GroupInfo decrypt(const bytes& epoch_secret) const;
-=======
-  void encrypt(const KeyPackage& kp);
-  std::optional<int> find(const KeyPackage& kp) const;
->>>>>>> 449302f9
 
   private:
   bytes _epoch_secret;
