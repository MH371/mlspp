--- conflicted
+++ resolved
@@ -160,19 +160,10 @@
   void apply(LeafIndex target, const Update& update);
   void apply(LeafIndex target, const Update& update, const bytes& leaf_secret);
   void apply(const Remove& remove);
-<<<<<<< HEAD
   std::vector<LeafIndex> apply(const std::vector<CachedProposal>& pts,
-                               ProposalType::selector required_type);
+                               ProposalType required_type);
   std::tuple<bool, bool, std::vector<LeafIndex>> apply(
     const std::vector<CachedProposal>& proposals);
-=======
-  std::vector<LeafIndex> apply(const std::vector<MLSPlaintext>& pts,
-                               ProposalType required_type);
-  std::tuple<bool, bool, std::vector<LeafIndex>> apply(const Commit& commit);
-
-  // Compute a proposal ID
-  ProposalID proposal_id(const MLSPlaintext& pt) const;
->>>>>>> 6e847223
 
   // Extract a proposal from the cache
   void cache_proposal(const MLSPlaintext& pt);
