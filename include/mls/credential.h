#pragma once

#include <mls/common.h>
#include <mls/crypto.h>

namespace mls {

// enum {
//     basic(0),
//     x509(1),
//     (255)
// } CredentialType;
struct CredentialType
{
  enum struct selector : uint8_t
  {
    basic = 0,
    x509 = 1,
  };

  template<typename T>
  static const selector type;
};

// struct {
//     opaque identity<0..2^16-1>;
//     SignaturePublicKey public_key;
// } BasicCredential;
struct BasicCredential
{
  BasicCredential() {}

  BasicCredential(bytes identity_in, SignaturePublicKey public_key_in)
    : identity(std::move(identity_in))
    , public_key(std::move(public_key_in))
  {}

  bytes identity;
  SignaturePublicKey public_key;

  TLS_SERIALIZABLE(identity, public_key)
  TLS_TRAITS(tls::vector<2>, tls::pass)
};

struct X509Credential
{
  struct CertData
  {
    bytes data;

    TLS_SERIALIZABLE(data)
    TLS_TRAITS(tls::vector<2>)
  };

  X509Credential() = default;
  explicit X509Credential(std::vector<CertData> der_chain_in);

  SignaturePublicKey public_key() const;

  // TODO(rlb) This should be const or exposed via a method
  std::vector<CertData> der_chain;

private:
  SignaturePublicKey _public_key;
<<<<<<< HEAD
  hpke::Signature::ID _signature_algorithm;
=======
  SignatureScheme _signature_scheme;
>>>>>>> b932cdab

  friend struct KeyPackage;
};

tls::ostream&
operator<<(tls::ostream& str, const X509Credential& obj);

tls::istream&
operator>>(tls::istream& str, X509Credential& obj);

bool
operator==(const X509Credential& lhs, const X509Credential& rhs);

// struct {
//     CredentialType credential_type;
//     select (credential_type) {
//         case basic:
//             BasicCredential;
//
//         case x509:
//             opaque cert_data<1..2^24-1>;
//     };
// } Credential;
class Credential
{
public:
  CredentialType::selector type() const;
  SignaturePublicKey public_key() const;
  bool valid_for(const SignaturePrivateKey& priv) const;

  template<typename T>
  const T& get() const
  {
    return std::get<T>(_cred);
  }

  static Credential basic(const bytes& identity,
                          const SignaturePublicKey& public_key);

  static Credential x509(
    const std::vector<X509Credential::CertData>& der_chain);

  TLS_SERIALIZABLE(_cred)
  TLS_TRAITS(tls::variant<CredentialType>)

private:
  std::variant<BasicCredential, X509Credential> _cred;
};

} // namespace mls<|MERGE_RESOLUTION|>--- conflicted
+++ resolved
@@ -62,11 +62,7 @@
 
 private:
   SignaturePublicKey _public_key;
-<<<<<<< HEAD
-  hpke::Signature::ID _signature_algorithm;
-=======
   SignatureScheme _signature_scheme;
->>>>>>> b932cdab
 
   friend struct KeyPackage;
 };
